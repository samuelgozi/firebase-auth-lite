--- conflicted
+++ resolved
@@ -6,13 +6,8 @@
 /**
  * Settings object for an IdP (Identity Provider).
  * @typedef {Object} ProviderOptions
-<<<<<<< HEAD
- * @property {string} options.name The name of the provider in lowercase.
- * @property {string} [options.scope] The scopes for the IdP, this is optional and defaults to "openid email".
-=======
  * @property {string} options.name Name of the provider in lowercase.
  * @property {string} [options.scope] Scopes for the IdP, this is optional and defaults to "OpenID email".
->>>>>>> 4d12e905
  */
 
 /**
@@ -79,15 +74,10 @@
 	}
 
 	/**
-<<<<<<< HEAD
 	 * Emits an event and triggers all the listeners.
-	 * @param {string} name The name of the event to trigger.
-	 * @param {any} data The data you want to pass to the event listeners.
-=======
 	 * Emits an event and triggers all of the listeners.
 	 * @param {string} name Name of the event to trigger.
 	 * @param {any} data Data you want to pass to the event listeners.
->>>>>>> 4d12e905
 	 * @private
 	 */
 	emit() {
@@ -96,13 +86,8 @@
 
 	/**
 	 * Sets up a function that will be called whenever the user state is changed.
-<<<<<<< HEAD
-	 * @param {function} cb The function to call when the event is triggered.
-	 * @returns {function} Function that will unsubscribe your callback from being called.
-=======
 	 * @param {function} callback Function to call when the event is triggered.
 	 * @returns {function} The function that unsubscribes your callback after being called.
->>>>>>> 4d12e905
 	 */
 	listen(cb) {
 		this.listeners.push(cb);
@@ -120,13 +105,8 @@
 	}
 
 	/**
-<<<<<<< HEAD
+	 * @param {string} endpoint Name of the endpoint.
 	 * Makes post request to a specific endpoint and return the response.
-	 * @param {string} endpoint The name of the endpoint.
-=======
-	 * Makes a post request to a specific endpoint and returns the response.
-	 * @param {string} endpoint Name of the endpoint.
->>>>>>> 4d12e905
 	 * @param {any} request Body to pass to the request.
 	 * @private
 	 */
@@ -168,15 +148,9 @@
 	}
 
 	/**
-<<<<<<< HEAD
-	 * Updates the user data in the local storage.
-	 * @param {Object} userData The new user data.
-	 * @param {boolean} [persist = true] Whether to update local storage or not.
-=======
 	 * Updates the user data in localStorage.
 	 * @param {Object} userData New user data.
-	 * @param {boolean} [updateStorage = true] Check whether to update localStorage or not.
->>>>>>> 4d12e905
+	 * @param {boolean} [persist = true] Whether to update local storage or not.
 	 * @private
 	 */
 	async setState(userData, persist = true, emit = true) {
@@ -186,11 +160,7 @@
 	}
 
 	/**
-<<<<<<< HEAD
-	 * Sign-out the currently signed-in user.
-=======
 	 * Sign out the currently signed-in user.
->>>>>>> 4d12e905
 	 * Removes all data stored in the storage that's associated with the user.
 	 */
 	signOut() {
@@ -230,13 +200,8 @@
 	}
 
 	/**
-<<<<<<< HEAD
 	 * Uses native fetch but adds authorization headers, otherwise the API is exactly the same as native fetch.
-	 * @param {Request|Object|string} resource The resource to send the request to, or an options object.
-=======
-	 * Uses native fetch, but adds authorization headers, otherwise, the API is exactly the same as native fetch.
 	 * @param {Request|Object|string} resource A request to send. It can be a resource or an options object.
->>>>>>> 4d12e905
 	 * @param {Object} init An options object.
 	 */
 	async authorizedRequest(resource, init) {
@@ -280,13 +245,8 @@
 		const { provider, oauthScope, context, linkAccount } =
 			typeof options === 'string' ? { provider: options } : options;
 
-<<<<<<< HEAD
+		linkAccount && (await this.enforceAuth());
 		// Makes sure the user is signed-in when an "account link" was requested.
-		if (linkAccount) await this.enforceAuth();
-=======
-		// Make sure the user is logged in when an "account link" was requested.
-		linkAccount && (await this.enforceAuth());
->>>>>>> 4d12e905
 
 		// Get the url and other data necessary for the authentication.
 		const { authUri, sessionId } = await this.api('createAuthUri', {
@@ -319,14 +279,8 @@
 		const sessionId = await this.storage.get(this.sKey('SessionId'));
 		// Get the indication if this was a "link account" request.
 		const linkAccount = await this.storage.get(this.sKey('LinkAccount'));
-<<<<<<< HEAD
-		// Check for the edge case in which the user signed-out before completing the linkAccount
-		// Request.
-=======
-
 		// Check for the edge case in which the user signed-out
 		// before completing the linkAccount request.
->>>>>>> 4d12e905
 		if (linkAccount && !this.user) throw Error('Request to "Link account" was made, but user is no longer signed-in');
 
 		await this.storage.remove(this.sKey('LinkAccount'));
@@ -407,13 +361,9 @@
 
 	/**
 	 * Sends an out-of-band confirmation code for an account.
-<<<<<<< HEAD
+	 * It can be used to reset a password, to verify an email address and send a sign-in email link.
+	 * The `email` argument is not needed only when verifying an email (In that case it will be completely ignored, even if specified), otherwise it is required.
 	 * Can be used to reset a password, to verify an email address and send a Sign-in email link.
-	 * The `email` argument is not needed only when verifying an email (In that case it will be completely ignored, even if specified), otherwise it is required.
-=======
-	 * It can be used to reset a password, to verify an email address and send a sign-in email link.
-	 * The email argument is not needed if verifying an email (the argument is ignored). Otherwise, it is required.
->>>>>>> 4d12e905
 	 * @param {'PASSWORD_RESET'|'VERIFY_EMAIL'|'EMAIL_SIGNIN'} requestType The type of out-of-band (OOB) code to send.
 	 * @param {string} [email] When the `requestType` is `PASSWORD_RESET` or `EMAIL_SIGNIN` you need to provide an email address.
 	 * @returns {Promise}
@@ -455,13 +405,9 @@
 	}
 
 	/**
-<<<<<<< HEAD
-	 * Gets the user data from the server and updates the local caches.
-=======
-	 * Gets the user data from the server, and updates the local caches.
->>>>>>> 4d12e905
 	 * @param {Object} [tokenManager] Only when not signed-in.
 	 * @throws Will throw if the user is not signed-in.
+	 * Gets the user data from the server and updates the local caches.
 	 */
 	async fetchProfile(tokenManager = this.user && this.user.tokenManager) {
 		if (!tokenManager) await this.enforceAuth();
@@ -475,14 +421,9 @@
 	}
 
 	/**
-<<<<<<< HEAD
+	 * @param {Object} newData An object with the new data.
+	 * @throws Will throw if the user is not signed-in.
 	 * Update user's profile.
-	 * @param {Object} newData An object with the new data to overwrite.
-=======
-	 * Updates the user's profile.
-	 * @param {Object} newData An object with the new data.
->>>>>>> 4d12e905
-	 * @throws Will throw if the user is not signed-in.
 	 */
 	async updateProfile(newData) {
 		await this.enforceAuth();
@@ -510,11 +451,7 @@
 	}
 
 	/**
-<<<<<<< HEAD
-	 * Deletes the currently signed-in account and logs out.
-=======
 	 * Deletes the currently signed-in account then sign out.
->>>>>>> 4d12e905
 	 * @throws Will throw if the user is not signed-in.
 	 */
 	async deleteAccount() {
