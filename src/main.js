/**
 * Full documentation for the "identitytoolkit" API can be found here:
 * https://cloud.google.com/identity-platform/docs/reference/rest/v1/accounts
 */

/**
<<<<<<< HEAD
 * Settings object for an IDP (Identity Provider).
=======
 * Settings object for an IdP (Identity Provider).
>>>>>>> 6ee56f2a
 * @typedef {Object} ProviderOptions
 * @property {string} options.name Name of the provider in lowercase.
 * @property {string} [options.scope] Scopes for the IdP, this is optional and defaults to "OpenID email".
 */

/**
 * Object response from a "fetchProvidersForEmail" request.
 * @typedef {Object} ProvidersForEmailResponse
 * @property {Array.<string>} allProviders All providers the user has once used to do federated sign-in.
 * @property {boolean} registered All sign-in methods this user has used.
 * @property {string} sessionId Session ID which should be passed in the following verifyAssertion request.
 * @property {Array.<string>} signinMethods All sign-in methods this user has used.
 */

/**
 * Settings object for the "startOauthFlow" method.
 * @typedef {Object} oauthFlowOptions
 * @property {string} provider Name of the provider to use.
 * @property {string} [context] A string that will be returned after the OAuth flow is finished should be used to retain context.
 * @property {boolean} [linkAccount = false] Check whether to link this OAuth account with the current account. Defaults to false.
 */

// Generates a localStorage adapter.
// It's a bit verbose, but takes less characters than writing it manually.
const storageApi = {};
['set', 'get', 'remove'].forEach(m => (storageApi[m] = async (k, v) => localStorage[m + 'Item'](k, v)));

/**
 * Encapsulates authentication flow logic.
 * @param {Object} options Options object.
 * @param {string} options.apiKey The Firebase API key.
 * @param {string} options.redirectUri The redirect URL used by OAuth providers.
 * @param {Array.<ProviderOptions|string>} options.providers Array of arguments that will be passed to the addProvider method.
 */
export default class Auth {
	constructor({ apiKey, redirectUri, name = 'default', storage = storageApi } = {}) {
		if (!apiKey) throw Error('The argument "apiKey" is required');

		Object.assign(this, {
			apiKey,
			redirectUri,
			name,
			storage,
			listeners: []
		});

		this.storage.get(this.sKey('User')).then(user => {
			this.setState(JSON.parse(user), false);
			if (this.user)
				this.refreshIdToken()
					.then(() => this.fetchProfile())
					.catch(e => {
						if (e.message === 'TOKEN_EXPIRED' || e.message === 'INVALID_ID_TOKEN') return this.signOut();
						throw e;
					});
		});

		// Because this library is also used in React Native, outside the browser as well,
		// we need to check if this environment supports `addEventListener` on the window.
		'addEventListener' in window &&
			window.addEventListener('storage', e => {
				// This code will run if localStorage for this user
				// data was updated from a different browser window.
				if (e.key !== this.sKey('User')) return;
				this.setState(JSON.parse(e.newValue), false);
			});
	}

	/**
<<<<<<< HEAD
	 * Emits an event and triggers all the listeners.
	 * @param {string} name The name of the event to trigger.
	 * @param {any} data The data you want to pass to the event listeners.
=======
	 * Emits an event and triggers all of the listeners.
	 * @param {string} name Name of the event to trigger.
	 * @param {any} data Data you want to pass to the event listeners.
>>>>>>> 6ee56f2a
	 * @private
	 */
	emit() {
		this.listeners.forEach(cb => cb(this.user));
	}

	/**
<<<<<<< HEAD
	 * Set up a function that will be called whenever the user state is changed.
	 * @param {function} cb The function to call when the event is triggered.
	 * @returns {function} Function that will unsubscribe your callback from being called.
=======
	 * Sets up a function that will be called whenever the user state is changed.
	 * @param {function} callback Function to call when the event is triggered.
	 * @returns {function} The function that unsubscribes your callback after being called.
>>>>>>> 6ee56f2a
	 */
	listen(cb) {
		this.listeners.push(cb);

		// Return a function to unbind the callback.
		return () => (this.listeners = this.listeners.filter(fn => fn !== cb));
	}

	/**
	 * Generates a unique storage key for this app.
	 * @private
	 */
	sKey(key) {
		return `Auth:${key}:${this.apiKey}:${this.name}`;
	}

	/**
<<<<<<< HEAD
	 * Make post request to a specific endpoint and return the response.
	 * @param {string} endpoint The name of the endpoint.
=======
	 * Makes a post request to a specific endpoint and returns the response.
	 * @param {string} endpoint Name of the endpoint.
>>>>>>> 6ee56f2a
	 * @param {any} request Body to pass to the request.
	 * @private
	 */
	api(endpoint, body) {
		const url =
			endpoint === 'token'
				? `https://securetoken.googleapis.com/v1/token?key=${this.apiKey}`
				: `https://identitytoolkit.googleapis.com/v1/accounts:${endpoint}?key=${this.apiKey}`;

		return fetch(url, {
			method: 'POST',
			body: typeof body === 'string' ? body : JSON.stringify(body)
		}).then(async response => {
			let data = await response.json();

			// If the response returned an error, try to get a Firebase error code/message.
			// Sometimes the error codes are joined with an explanation, we don't need that (its a bug).
			// So we remove the unnecessary part.
			if (!response.ok) {
				const code = data.error.message.replace(/: [\w ,.'"()]+$/, '');
				throw Error(code);
			}

			// Add a hidden date property to the returned object.
			// Used mostly to calculate the expiration date for tokens.
			Object.defineProperty(data, 'expiresAt', { value: Date.parse(response.headers.get('date')) + 3600 * 1000 });

			// Remove unnecessary property
			delete updatedData.kind;
			return data;
		});
	}

	/**
<<<<<<< HEAD
	 * Makes sure the user is logged in and has up-to-date credentials.
	 * @throws Will throw if the user is not signed in.
=======
	 * Makes sure the user is signed-in and has up-to-date credentials.
	 * @throws Will throw if the user is not signed-in.
>>>>>>> 6ee56f2a
	 * @private
	 */
	async enforceAuth() {
		if (!this.user) throw Error('The user must be signed-in to use this method.');
		return this.refreshIdToken(); // Won't do anything if the token is valid.
	}

	/**
<<<<<<< HEAD
	 * Updates the user data in the localStorage.
	 * @param {Object} userData The new user data.
	 * @param {boolean} [updateStorage = true] Whether to update local storage or not.
=======
	 * Updates the user data in localStorage.
	 * @param {Object} userData New user data.
	 * @param {boolean} [updateStorage = true] Check whether to update localStorage or not.
>>>>>>> 6ee56f2a
	 * @private
	 */
	async setState(userData, persist = true, emit = true) {
		this.user = userData;
		persist && (await this.storage[userData ? 'set' : 'remove'](this.sKey('User'), JSON.stringify(userData)));
		emit && this.emit();
	}

	/**
	 * Sign out the currently signed-in user.
	 * Removes all data stored in the storage that's associated with the user.
	 */
	signOut() {
		return this.setState(null);
	}

	/**
	 * Refreshes the idToken by using the locally stored refresh token only if the idToken has expired.
	 * @private
	 */
	async refreshIdToken() {
		// If the idToken didn't expire, return.
		if (Date.now() < this.user.tokenManager.expiresAt) return;

		// If the request for a new token was already made, then wait for it and return.
		if (this._ref) return void (await this._ref);

		// If the idToken is expired or the request for a new token was made, then refresh.
		try {
			// Save the promise when this function is called,
			// else we don't make more than one request.
			this._ref = this.api('token', {
				grant_type: 'refresh_token',
				refresh_token: this.user.tokenManager.refreshToken
			}).then(data => {
				const tokenManager = {
					idToken: data.id_token,
					refreshToken: data.refresh_token,
					expiresAt: data.expiresAt
				};
				return this.setState({ ...this.user, tokenManager }, true, false);
			});
			await this._ref;
		} finally {
			this._ref = null;
		}
	}

	/**
<<<<<<< HEAD
	 * Uses native fetch but adds authorization headers, otherwise the API is exactly the same as native fetch.
	 * @param {Request|Object|string} resource The resource to send the request to, or an options object.
=======
	 * Uses native fetch, but adds authorization headers, otherwise, the API is exactly the same as native fetch.
	 * @param {Request|Object|string} resource A request to send. It can be a resource or an options object.
>>>>>>> 6ee56f2a
	 * @param {Object} init An options object.
	 */
	async authorizedRequest(resource, init) {
		const request = resource instanceof Request ? resource : new Request(resource, init);

		if (this.user) {
			await this.refreshIdToken(); // Won't do anything if the token didn't expire yet.
			request.headers.set('Authorization', `Bearer ${this.user.tokenManager.idToken}`);
		}

		return fetch(request);
	}

	/**
	 * Signs in or signs up a user by exchanging a custom authentication token.
	 * @param {string} token The custom token.
	 */
	async signInWithCustomToken(token) {
		// Try to exchange the Auth Code for an idToken and refreshToken.
		// And then get the user profile.
		return await this.fetchProfile(
			await this.api('signInWithCustomToken', {
				token,
				returnSecureToken: true
			})
		);
	}

	/**
	 * Starts the auth flow of a federated ID provider.
	 * Also, it will redirect the page to the federated sign-in page.
	 * @param {oauthFlowOptions|string} options An options object or a string with the name of the provider.
	 */
	async signInWithProvider(options) {
		if (!this.redirectUri)
			throw Error(
				'In order to use an Identity provider, you should initiate the "Auth" instance with a "redirectUri".'
			);

		// The options can be a string, or an object, so here we make sure we extract the right data in each case.
		const { provider, oauthScope, context, linkAccount } =
			typeof options === 'string' ? { provider: options } : options;

		// Make sure the user is logged in when an "account link" was requested.
		linkAccount && (await this.enforceAuth());

		// Get the url and other data necessary for the authentication.
		const { authUri, sessionId } = await this.api('createAuthUri', {
			continueUri: this.redirectUri,
			authFlowType: 'CODE_FLOW',
			providerId: provider,
			oauthScope,
			context
		});

		// Save the sessionId that we just received in the local storage.
		// Is required to finish the auth flow, I believe this is used to mitigate CSRF attacks.
		// (No docs on this...)
		await this.storage.set(this.sKey('SessionId'), sessionId);
		// Save if this is a fresh log-in or a "link account" request.
		linkAccount && (await this.storage.set(this.sKey('LinkAccount'), true));

		// Finally - redirect the page to the auth endpoint.
		location.assign(authUri);
	}

	/**
	 * Signs in or signs up a user using credentials from an Identity Provider (IdP) after a redirect.
	 * It will fail silently if the URL doesn't have a "code" search param.
	 * @param {string} [requestUri] The request URI with the authorization code, state, etc. from the IdP.
	 * @private
	 */
	async finishProviderSignIn(requestUri = location.href) {
		// Get the sessionId we received before the redirect from storage.
		const sessionId = await this.storage.get(this.sKey('SessionId'));
		// Get the indication if this was a "link account" request.
		const linkAccount = await this.storage.get(this.sKey('LinkAccount'));

		// Check for the edge case in which the user signed-out
		// before completing the linkAccount request.
		if (linkAccount && !this.user) throw Error('Request to "Link account" was made, but user is no longer signed-in');

		await this.storage.remove(this.sKey('LinkAccount'));

		// Try to exchange the Auth Code for an idToken and refreshToken.
		const { idToken, refreshToken, expiresAt, context } = await this.api('signInWithIdp', {
			// If this is a "link account" flow, then attach the idToken of the currently signed-in account.
			idToken: linkAccount ? this.user.tokenManager.idToken : undefined,
			requestUri,
			sessionId,
			returnSecureToken: true
		});

		// Now, get the user profile.
		await this.fetchProfile({ idToken, refreshToken, expiresAt });

		// Remove sensitive data from the URLSearch params in the location bar.
		history.replaceState(null, null, location.origin + location.pathname);

		return context;
	}

	/**
	 * Handles all sign-in flows that complete via redirects.
	 * Fails silently if no redirect was detected.
	 */
	async handleSignInRedirect() {
		// OAuth Federated Identity Provider flow.
		if (location.href.match(/[&?]code=/)) return this.finishProviderSignIn();

		// Email sign-in flow.
		if (location.href.match(/[&?]oobCode=/)) {
			const oobCode = location.href.match(/[?&]oobCode=([^&]+)/)[1];
			const email = location.href.match(/[?&]email=([^&]+)/)[1];
			const expiresAt = Date.now() + 3600 * 1000;
			const { idToken, refreshToken } = await this.api('signInWithEmailLink', { oobCode, email });

			// Now, get the user profile.
			await this.fetchProfile({ idToken, refreshToken, expiresAt });

			// Remove sensitive data from the URLSearch params in the location bar.
			history.replaceState(null, null, location.origin + location.pathname);
		}
	}

	/**
	 * Signs up with email and password or anonymously when no arguments are passed.
	 * Automatically signs the user in on completion.
	 * @param {string} [email] An email for the user to pass.
	 * @param {string} [password] A password for the user to pass.
	 */
	async signUp(email, password) {
		// Sign up and then retrieve the user profile and persist it in the session.
		return await this.fetchProfile(
			await this.api('signUp', {
				email,
				password,
				returnSecureToken: true
			})
		);
	}

	/**
	 * Signs in a user with email and password.
	 * @param {string} email
	 * @param {string} password
	 */
	async signIn(email, password) {
		// Sign in and then retrieve the user profile and persist it in the session.
		return await this.fetchProfile(
			await this.api('signInWithPassword', {
				email,
				password,
				returnSecureToken: true
			})
		);
	}

	/**
	 * Sends an out-of-band confirmation code for an account.
<<<<<<< HEAD
	 * Can be used to reset a password, to verify an email address and send a Sign-in email link.
	 * The `email` argument is not needed only when verifying an email (In that case it will be completely ignored, even if specified), otherwise it is required.
=======
	 * It can be used to reset a password, to verify an email address and send a sign-in email link.
	 * The email argument is not needed if verifying an email (the argument is ignored). Otherwise, it is required.
>>>>>>> 6ee56f2a
	 * @param {'PASSWORD_RESET'|'VERIFY_EMAIL'|'EMAIL_SIGNIN'} requestType The type of out-of-band (OOB) code to send.
	 * @param {string} [email] When the `requestType` is `PASSWORD_RESET` or `EMAIL_SIGNIN` you need to provide an email address.
	 * @returns {Promise}
	 */
	async sendOobCode(requestType, email) {
		const verifyEmail = requestType === 'VERIFY_EMAIL';
		if (verifyEmail) {
			await this.enforceAuth();
			email = this.user.email;
		}

		return void this.api('sendOobCode', {
			idToken: verifyEmail ? this.user.tokenManager.idToken : undefined,
			requestType,
			email,
			continueUrl: this.redirectUri + `?email=${email}`
		});
	}

	/**
	 * Resets the password by using a reset code.
	 * It can also be used to verify oobCode by not passing a password.
	 * @param {string} code
	 * @returns {string} The email of the account to which the code was issued.
	 */
	async resetPassword(oobCode, newPassword) {
		return (await this.api('resetPassword', { oobCode, newPassword })).email;
	}

	/**
	 * Returns info about all providers associated with a specified email.
	 * @param {string} email The user's email address.
	 * @returns {ProvidersForEmailResponse}
	 */
	async fetchProvidersForEmail(email) {
		const response = await this.api('createAuthUri', { identifier: email, continueUri: location.href });
		return response;
	}

	/**
<<<<<<< HEAD
	 * Gets the user data from the server and updates the local caches.
	 * @param {Object} [tokenManager] Only when not logged in.
	 * @throws Will throw if the user is not signed in.
=======
	 * Gets the user data from the server, and updates the local caches.
	 * @param {Object} [tokenManager] Only when not signed-in.
	 * @throws Will throw if the user is not signed-in.
>>>>>>> 6ee56f2a
	 */
	async fetchProfile(tokenManager = this.user && this.user.tokenManager) {
		if (!tokenManager) await this.enforceAuth();

		const [userData] = (await this.api('lookup', { idToken: tokenManager.idToken })).users;

		userData.tokenManager = tokenManager;

		await this.setState(userData);
	}

	/**
	 * Updates the user's profile.
	 * @param {Object} newData An object with the new data.
	 * @throws Will throw if the user is not signed-in.
	 */
	async updateProfile(newData) {
		await this.enforceAuth();

		// Calculate the expiration date for the idToken.
		const updatedData = await this.api('update', {
			...newData,
			idToken: this.user.tokenManager.idToken,
			returnSecureToken: true
		});

		const { idToken, refreshToken, expiresAt } = updatedData;

		if (updatedData.idToken) {
			updatedData.tokenManager = { idToken, refreshToken, expiresAt };
		} else {
			updatedData.tokenManager = this.user.tokenManager;
		}

		delete updatedData.idToken;
		delete updatedData.refreshToken;

		await this.setState(updatedData);
	}

	/**
	 * Deletes the currently signed-in account then sign out.
	 * @throws Will throw if the user is not signed-in.
	 */
	async deleteAccount() {
		await this.enforceAuth();
		await this.api('delete', `{"idToken": "${this.user.tokenManager.idToken}"}`);
		this.signOut();
	}
}<|MERGE_RESOLUTION|>--- conflicted
+++ resolved
@@ -4,11 +4,7 @@
  */
 
 /**
-<<<<<<< HEAD
  * Settings object for an IDP (Identity Provider).
-=======
- * Settings object for an IdP (Identity Provider).
->>>>>>> 6ee56f2a
  * @typedef {Object} ProviderOptions
  * @property {string} options.name Name of the provider in lowercase.
  * @property {string} [options.scope] Scopes for the IdP, this is optional and defaults to "OpenID email".
@@ -78,15 +74,9 @@
 	}
 
 	/**
-<<<<<<< HEAD
 	 * Emits an event and triggers all the listeners.
 	 * @param {string} name The name of the event to trigger.
 	 * @param {any} data The data you want to pass to the event listeners.
-=======
-	 * Emits an event and triggers all of the listeners.
-	 * @param {string} name Name of the event to trigger.
-	 * @param {any} data Data you want to pass to the event listeners.
->>>>>>> 6ee56f2a
 	 * @private
 	 */
 	emit() {
@@ -94,15 +84,9 @@
 	}
 
 	/**
-<<<<<<< HEAD
 	 * Set up a function that will be called whenever the user state is changed.
 	 * @param {function} cb The function to call when the event is triggered.
 	 * @returns {function} Function that will unsubscribe your callback from being called.
-=======
-	 * Sets up a function that will be called whenever the user state is changed.
-	 * @param {function} callback Function to call when the event is triggered.
-	 * @returns {function} The function that unsubscribes your callback after being called.
->>>>>>> 6ee56f2a
 	 */
 	listen(cb) {
 		this.listeners.push(cb);
@@ -120,13 +104,8 @@
 	}
 
 	/**
-<<<<<<< HEAD
 	 * Make post request to a specific endpoint and return the response.
 	 * @param {string} endpoint The name of the endpoint.
-=======
-	 * Makes a post request to a specific endpoint and returns the response.
-	 * @param {string} endpoint Name of the endpoint.
->>>>>>> 6ee56f2a
 	 * @param {any} request Body to pass to the request.
 	 * @private
 	 */
@@ -161,13 +140,8 @@
 	}
 
 	/**
-<<<<<<< HEAD
 	 * Makes sure the user is logged in and has up-to-date credentials.
 	 * @throws Will throw if the user is not signed in.
-=======
-	 * Makes sure the user is signed-in and has up-to-date credentials.
-	 * @throws Will throw if the user is not signed-in.
->>>>>>> 6ee56f2a
 	 * @private
 	 */
 	async enforceAuth() {
@@ -176,15 +150,9 @@
 	}
 
 	/**
-<<<<<<< HEAD
 	 * Updates the user data in the localStorage.
 	 * @param {Object} userData The new user data.
 	 * @param {boolean} [updateStorage = true] Whether to update local storage or not.
-=======
-	 * Updates the user data in localStorage.
-	 * @param {Object} userData New user data.
-	 * @param {boolean} [updateStorage = true] Check whether to update localStorage or not.
->>>>>>> 6ee56f2a
 	 * @private
 	 */
 	async setState(userData, persist = true, emit = true) {
@@ -234,13 +202,8 @@
 	}
 
 	/**
-<<<<<<< HEAD
 	 * Uses native fetch but adds authorization headers, otherwise the API is exactly the same as native fetch.
 	 * @param {Request|Object|string} resource The resource to send the request to, or an options object.
-=======
-	 * Uses native fetch, but adds authorization headers, otherwise, the API is exactly the same as native fetch.
-	 * @param {Request|Object|string} resource A request to send. It can be a resource or an options object.
->>>>>>> 6ee56f2a
 	 * @param {Object} init An options object.
 	 */
 	async authorizedRequest(resource, init) {
@@ -401,13 +364,8 @@
 
 	/**
 	 * Sends an out-of-band confirmation code for an account.
-<<<<<<< HEAD
 	 * Can be used to reset a password, to verify an email address and send a Sign-in email link.
 	 * The `email` argument is not needed only when verifying an email (In that case it will be completely ignored, even if specified), otherwise it is required.
-=======
-	 * It can be used to reset a password, to verify an email address and send a sign-in email link.
-	 * The email argument is not needed if verifying an email (the argument is ignored). Otherwise, it is required.
->>>>>>> 6ee56f2a
 	 * @param {'PASSWORD_RESET'|'VERIFY_EMAIL'|'EMAIL_SIGNIN'} requestType The type of out-of-band (OOB) code to send.
 	 * @param {string} [email] When the `requestType` is `PASSWORD_RESET` or `EMAIL_SIGNIN` you need to provide an email address.
 	 * @returns {Promise}
@@ -448,15 +406,9 @@
 	}
 
 	/**
-<<<<<<< HEAD
 	 * Gets the user data from the server and updates the local caches.
 	 * @param {Object} [tokenManager] Only when not logged in.
 	 * @throws Will throw if the user is not signed in.
-=======
-	 * Gets the user data from the server, and updates the local caches.
-	 * @param {Object} [tokenManager] Only when not signed-in.
-	 * @throws Will throw if the user is not signed-in.
->>>>>>> 6ee56f2a
 	 */
 	async fetchProfile(tokenManager = this.user && this.user.tokenManager) {
 		if (!tokenManager) await this.enforceAuth();
